--- conflicted
+++ resolved
@@ -5,13 +5,8 @@
 environment:
   GOPATH: c:\gopath
   matrix:
-<<<<<<< HEAD
-    - GOVERSION: 1.9.5
-    - GOVERSION: 1.10.1
-=======
     - GOVERSION: 1.9.4
     - GOVERSION: 1.10
->>>>>>> aba7fa52
 install:
   - set PATH=%GOPATH%\bin;c:\go\bin;%PATH%
   - rmdir c:\go /s /q

// Copyright 2014-2017 Amazon.com, Inc. or its affiliates. All Rights Reserved.
//
// Licensed under the Apache License, Version 2.0 (the "License"). You may
// not use this file except in compliance with the License. A copy of the
// License is located at
//
//	http://aws.amazon.com/apache2.0/
//
// or in the "license" file accompanying this file. This file is distributed
// on an "AS IS" BASIS, WITHOUT WARRANTIES OR CONDITIONS OF ANY KIND, either
// express or implied. See the License for the specific language governing
// permissions and limitations under the License.

package app

import (
	"github.com/aws/amazon-ecs-agent/agent/config"
	"github.com/aws/amazon-ecs-agent/agent/ecs_client/model/ecs"
	"github.com/aws/amazon-ecs-agent/agent/ecscni"
	"github.com/aws/amazon-ecs-agent/agent/engine/dockerclient"

	"github.com/aws/aws-sdk-go/aws"
	"github.com/cihub/seelog"
	"github.com/pkg/errors"
)

const (
	capabilityPrefix                            = "com.amazonaws.ecs.capability."
	attributePrefix                             = "ecs.capability."
	capabilityTaskIAMRole                       = "task-iam-role"
	capabilityTaskIAMRoleNetHost                = "task-iam-role-network-host"
	taskENIAttributeSuffix                      = "task-eni"
	taskENIBlockInstanceMetadataAttributeSuffix = "task-eni-block-instance-metadata"
	cniPluginVersionSuffix                      = "cni-plugin-version"
	capabilityTaskCPUMemLimit                   = "task-cpu-mem-limit"
)

// capabilities returns the supported capabilities of this agent / docker-client pair.
// Currently, the following capabilities are possible:
//
//    com.amazonaws.ecs.capability.privileged-container
//    com.amazonaws.ecs.capability.docker-remote-api.1.17
//    com.amazonaws.ecs.capability.docker-remote-api.1.18
//    com.amazonaws.ecs.capability.docker-remote-api.1.19
//    com.amazonaws.ecs.capability.docker-remote-api.1.20
//    com.amazonaws.ecs.capability.logging-driver.json-file
//    com.amazonaws.ecs.capability.logging-driver.syslog
//    com.amazonaws.ecs.capability.logging-driver.fluentd
//    com.amazonaws.ecs.capability.logging-driver.journald
//    com.amazonaws.ecs.capability.logging-driver.gelf
//    com.amazonaws.ecs.capability.logging-driver.none
//    com.amazonaws.ecs.capability.selinux
//    com.amazonaws.ecs.capability.apparmor
//    com.amazonaws.ecs.capability.ecr-auth
//    com.amazonaws.ecs.capability.task-iam-role
//    com.amazonaws.ecs.capability.task-iam-role-network-host
//    ecs.capability.task-eni
//    ecs.capability.task-eni-block-instance-metadata
//    ecs.capability.execution-role-ecr-pull
//    ecs.capability.execution-role-awslogs
//    ecs.capability.container-health-check
func (agent *ecsAgent) capabilities() ([]*ecs.Attribute, error) {
	var capabilities []*ecs.Attribute

	if !agent.cfg.PrivilegedDisabled {
		capabilities = appendNameOnlyAttribute(capabilities, capabilityPrefix+"privileged-container")
	}

	supportedVersions := make(map[dockerclient.DockerVersion]bool)
	// Determine API versions to report as supported. Supported versions are also used for capability-enablement, except
	// logging drivers.
	for _, version := range agent.dockerClient.SupportedVersions() {
		capabilities = appendNameOnlyAttribute(capabilities, capabilityPrefix+"docker-remote-api."+string(version))
		supportedVersions[version] = true
	}

	capabilities = agent.appendLoggingDriverCapabilities(capabilities)

	if agent.cfg.SELinuxCapable {
		capabilities = appendNameOnlyAttribute(capabilities, capabilityPrefix+"selinux")
	}
	if agent.cfg.AppArmorCapable {
		capabilities = appendNameOnlyAttribute(capabilities, capabilityPrefix+"apparmor")
	}

	if _, ok := supportedVersions[dockerclient.Version_1_19]; ok {
		capabilities = appendNameOnlyAttribute(capabilities, capabilityPrefix+"ecr-auth")
		capabilities = appendNameOnlyAttribute(capabilities, attributePrefix+"execution-role-ecr-pull")
	}

	capabilities = agent.appendTaskIamRoleCapabilities(capabilities, supportedVersions)

	capabilities, err := agent.appendTaskCPUMemLimitCapabilities(capabilities, supportedVersions)
	if err != nil {
		return nil, err
	}

	capabilities = agent.appendTaskENICapabilities(capabilities)

	// TODO: gate this on docker api version when ecs supported docker includes
	// credentials endpoint feature from upstream docker
	if agent.cfg.OverrideAWSLogsExecutionRole {
		capabilities = appendNameOnlyAttribute(capabilities, attributePrefix+"execution-role-awslogs")
	}

	return capabilities, nil
}

func (agent *ecsAgent) appendLoggingDriverCapabilities(capabilities []*ecs.Attribute) []*ecs.Attribute {
	knownVersions := make(map[dockerclient.DockerVersion]struct{})
	// Determine known API versions. Known versions are used exclusively for logging-driver enablement, since none of
	// the structural API elements change.
	for _, version := range agent.dockerClient.KnownVersions() {
		knownVersions[version] = struct{}{}
	}

	for _, loggingDriver := range agent.cfg.AvailableLoggingDrivers {
		requiredVersion := dockerclient.LoggingDriverMinimumVersion[loggingDriver]
		if _, ok := knownVersions[requiredVersion]; ok {
			capabilities = appendNameOnlyAttribute(capabilities, capabilityPrefix+"logging-driver."+string(loggingDriver))
		}
	}
	return capabilities
}

<<<<<<< HEAD
func (agent *ecsAgent) appendTaskIamRoleCapabilities(capabilities []*ecs.Attribute, supportedVersions map[dockerclient.DockerVersion]bool) []*ecs.Attribute {
=======
	if agent.cfg.SELinuxCapable {
		capabilities = appendNameOnlyAttribute(capabilities, capabilityPrefix+"selinux")
	}
	if agent.cfg.AppArmorCapable {
		capabilities = appendNameOnlyAttribute(capabilities, capabilityPrefix+"apparmor")
	}

	if _, ok := supportedVersions[dockerclient.Version_1_19]; ok {
		capabilities = appendNameOnlyAttribute(capabilities, capabilityPrefix+"ecr-auth")
		capabilities = appendNameOnlyAttribute(capabilities, attributePrefix+"execution-role-ecr-pull")
	}

	if _, ok := supportedVersions[dockerclient.Version_1_24]; ok {
		// Docker health check was added in API 1.24
		capabilities = appendNameOnlyAttribute(capabilities, attributePrefix+"container-health-check")
	}

>>>>>>> 4cda42a9
	if agent.cfg.TaskIAMRoleEnabled {
		// The "task-iam-role" capability is supported for docker v1.7.x onwards
		// Refer https://github.com/docker/docker/blob/master/docs/reference/api/docker_remote_api.md
		// to lookup the table of docker supportedVersions to API supportedVersions
		if _, ok := supportedVersions[dockerclient.Version_1_19]; ok {
			capabilities = appendNameOnlyAttribute(capabilities, capabilityPrefix+capabilityTaskIAMRole)
		} else {
			seelog.Warn("Task IAM Role not enabled due to unsuppported Docker version")
		}
	}

	if agent.cfg.TaskIAMRoleEnabledForNetworkHost {
		// The "task-iam-role-network-host" capability is supported for docker v1.7.x onwards
		if _, ok := supportedVersions[dockerclient.Version_1_19]; ok {
			capabilities = appendNameOnlyAttribute(capabilities, capabilityPrefix+capabilityTaskIAMRoleNetHost)
		} else {
			seelog.Warn("Task IAM Role for Host Network not enabled due to unsuppported Docker version")
		}
	}
	return capabilities
}

func (agent *ecsAgent) appendTaskCPUMemLimitCapabilities(capabilities []*ecs.Attribute, supportedVersions map[dockerclient.DockerVersion]bool) ([]*ecs.Attribute, error) {
	if agent.cfg.TaskCPUMemLimit.Enabled() {
		if _, ok := supportedVersions[dockerclient.Version_1_22]; ok {
			capabilities = appendNameOnlyAttribute(capabilities, attributePrefix+capabilityTaskCPUMemLimit)
		} else if agent.cfg.TaskCPUMemLimit == config.ExplicitlyEnabled {
			// explicitly enabled -- return an error because we cannot fulfil an explicit request
			return nil, errors.New("engine: Task CPU + Mem limit cannot be enabled due to unsupported Docker version")
		} else {
			// implicitly enabled -- don't register the capability, but degrade gracefully
			seelog.Warn("Task CPU + Mem Limit disabled due to unsupported Docker version. API version 1.22 or greater is required.")
			agent.cfg.TaskCPUMemLimit = config.ExplicitlyDisabled
		}
	}
	return capabilities, nil
}

func (agent *ecsAgent) appendTaskENICapabilities(capabilities []*ecs.Attribute) []*ecs.Attribute {
	if agent.cfg.TaskENIEnabled {
		// The assumption here is that all of the dependecies for supporting the
		// Task ENI in the Agent have already been validated prior to the invocation of
		// the `agent.capabilities()` call
		capabilities = append(capabilities, &ecs.Attribute{
			Name: aws.String(attributePrefix + taskENIAttributeSuffix),
		})
		taskENIVersionAttribute, err := agent.getTaskENIPluginVersionAttribute()
		if err != nil {
			return capabilities
		}
		capabilities = append(capabilities, taskENIVersionAttribute)
		// We only care about AWSVPCBlockInstanceMetdata if Task ENI is enabled
		if agent.cfg.AWSVPCBlockInstanceMetdata {
			// If the Block Instance Metadata flag is set for AWS VPC networking mode, register a capability
			// indicating the same
			capabilities = append(capabilities, &ecs.Attribute{
				Name: aws.String(attributePrefix + taskENIBlockInstanceMetadataAttributeSuffix),
			})
		}
	}
	return capabilities
}

// getTaskENIPluginVersionAttribute returns the version information of the ECS
// CNI plugins. It just executes the ENI plugin as the assumption is that these
// plugins are packaged with the ECS Agent, which means all of the other plugins
// should also emit the same version information. Also, the version information
// doesn't contribute to placement decisions and just serves as additional
// debugging information
func (agent *ecsAgent) getTaskENIPluginVersionAttribute() (*ecs.Attribute, error) {
	version, err := agent.cniClient.Version(ecscni.ECSENIPluginName)
	if err != nil {
		seelog.Warnf(
			"Unable to determine the version of the plugin '%s': %v",
			ecscni.ECSENIPluginName, err)
		return nil, err
	}

	return &ecs.Attribute{
		Name:  aws.String(attributePrefix + cniPluginVersionSuffix),
		Value: aws.String(version),
	}, nil
}

func appendNameOnlyAttribute(attributes []*ecs.Attribute, name string) []*ecs.Attribute {
	return append(attributes, &ecs.Attribute{Name: aws.String(name)})
}<|MERGE_RESOLUTION|>--- conflicted
+++ resolved
@@ -83,11 +83,6 @@
 		capabilities = appendNameOnlyAttribute(capabilities, capabilityPrefix+"apparmor")
 	}
 
-	if _, ok := supportedVersions[dockerclient.Version_1_19]; ok {
-		capabilities = appendNameOnlyAttribute(capabilities, capabilityPrefix+"ecr-auth")
-		capabilities = appendNameOnlyAttribute(capabilities, attributePrefix+"execution-role-ecr-pull")
-	}
-
 	capabilities = agent.appendTaskIamRoleCapabilities(capabilities, supportedVersions)
 
 	capabilities, err := agent.appendTaskCPUMemLimitCapabilities(capabilities, supportedVersions)
@@ -96,6 +91,7 @@
 	}
 
 	capabilities = agent.appendTaskENICapabilities(capabilities)
+	capabilities = agent.appendDockerDependentCapabilities(capabilities, supportedVersions)
 
 	// TODO: gate this on docker api version when ecs supported docker includes
 	// credentials endpoint feature from upstream docker
@@ -104,6 +100,20 @@
 	}
 
 	return capabilities, nil
+}
+
+func (agent *ecsAgent) appendDockerDependentCapabilities(capabilities []*ecs.Attribute,
+	supportedVersions map[dockerclient.DockerVersion]bool) []*ecs.Attribute {
+	if _, ok := supportedVersions[dockerclient.Version_1_19]; ok {
+		capabilities = appendNameOnlyAttribute(capabilities, capabilityPrefix+"ecr-auth")
+		capabilities = appendNameOnlyAttribute(capabilities, attributePrefix+"execution-role-ecr-pull")
+	}
+
+	if _, ok := supportedVersions[dockerclient.Version_1_24]; ok {
+		// Docker health check was added in API 1.24
+		capabilities = appendNameOnlyAttribute(capabilities, attributePrefix+"container-health-check")
+	}
+	return capabilities
 }
 
 func (agent *ecsAgent) appendLoggingDriverCapabilities(capabilities []*ecs.Attribute) []*ecs.Attribute {
@@ -123,27 +133,7 @@
 	return capabilities
 }
 
-<<<<<<< HEAD
 func (agent *ecsAgent) appendTaskIamRoleCapabilities(capabilities []*ecs.Attribute, supportedVersions map[dockerclient.DockerVersion]bool) []*ecs.Attribute {
-=======
-	if agent.cfg.SELinuxCapable {
-		capabilities = appendNameOnlyAttribute(capabilities, capabilityPrefix+"selinux")
-	}
-	if agent.cfg.AppArmorCapable {
-		capabilities = appendNameOnlyAttribute(capabilities, capabilityPrefix+"apparmor")
-	}
-
-	if _, ok := supportedVersions[dockerclient.Version_1_19]; ok {
-		capabilities = appendNameOnlyAttribute(capabilities, capabilityPrefix+"ecr-auth")
-		capabilities = appendNameOnlyAttribute(capabilities, attributePrefix+"execution-role-ecr-pull")
-	}
-
-	if _, ok := supportedVersions[dockerclient.Version_1_24]; ok {
-		// Docker health check was added in API 1.24
-		capabilities = appendNameOnlyAttribute(capabilities, attributePrefix+"container-health-check")
-	}
-
->>>>>>> 4cda42a9
 	if agent.cfg.TaskIAMRoleEnabled {
 		// The "task-iam-role" capability is supported for docker v1.7.x onwards
 		// Refer https://github.com/docker/docker/blob/master/docs/reference/api/docker_remote_api.md

--- conflicted
+++ resolved
@@ -30,11 +30,7 @@
 	"github.com/aws/amazon-ecs-agent/agent/logger"
 	"github.com/aws/amazon-ecs-agent/agent/sighandlers"
 	"github.com/aws/amazon-ecs-agent/agent/statemanager"
-<<<<<<< HEAD
 	"github.com/aws/amazon-ecs-agent/agent/stats"
-	"github.com/aws/amazon-ecs-agent/agent/utils"
-=======
->>>>>>> ebdc925d
 	"github.com/aws/amazon-ecs-agent/agent/version"
 )
 
@@ -157,11 +153,7 @@
 	go eventhandler.HandleEngineEvents(taskEngine, client, stateManager)
 
 	if !stats.IsMetricCollectionDisabled() {
-		statsEngine := stats.NewDockerStatsEngine()
-		err = statsEngine.MustInit(taskEngine, cfg.Cluster, containerInstanceArn)
-		if err != nil {
-			log.Error("Error initializing stats engine", "err", err)
-		}
+		// TODO: Initialize stats engine.
 	}
 
 	log.Info("Beginning Polling for updates")

--- conflicted
+++ resolved
@@ -16,12 +16,9 @@
 ***
 Docker, Copyright 2014 Docker, Inc.
 log15, Copyright 2014 Alan Shreve
-<<<<<<< HEAD
 gomock, Copyright 2010-2014 Google Inc.
 libcontainer, Copyright 2014 Docker, Inc.
-=======
 AWS SDK for Go, Copyright 2014-2015 Stripe, Inc. and Amazon.com, Inc. or its affiliates
->>>>>>> ebdc925d
 
 each of which are licensed under the Apache License, Version 2.0 (the
 "License"); you may not use this file except in compliance with the

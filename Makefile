# Copyright 2014-2015 Amazon.com, Inc. or its affiliates. All Rights Reserved.
#
# Licensed under the Apache License, Version 2.0 (the "License"). You
# may not use this file except in compliance with the License. A copy of
# the License is located at
#
# 	http://aws.amazon.com/apache2.0/
#
# or in the "license" file accompanying this file. This file is
# distributed on an "AS IS" BASIS, WITHOUT WARRANTIES OR CONDITIONS OF
# ANY KIND, either express or implied. See the License for the specific
# language governing permissions and limitations under the License.

.PHONY: all gobuild static docker release certs test clean netkitten test-registry gremlin gogenerate

all: docker

# Dynamic go build; useful in that it does not have -a so it won't recompile
# everything every time
gobuild: gogenerate
	@cd agent && godep go build -o ../out/amazon-ecs-agent .
	@git checkout -- agent/version/version.go

# Basic go build
static: gogenerate
	@cd agent && CGO_ENABLED=0 godep go build -installsuffix cgo -a -ldflags '-s' -o ../out/amazon-ecs-agent .
	@git checkout -- agent/version/version.go

# 'build-in-docker' builds the agent within a dockerfile and saves it to the ./out
# directory
build-in-docker:
	@docker build -f scripts/dockerfiles/Dockerfile.build -t "amazon/amazon-ecs-agent-build:make" .
	@docker run -v "$(shell pwd)/out:/out" -v "$(shell pwd):/go/src/github.com/aws/amazon-ecs-agent" "amazon/amazon-ecs-agent-build:make"

# 'docker' builds the agent dockerfile from the current sourcecode tree, dirty
# or not
docker: certs build-in-docker
	@cd scripts && ./create-amazon-ecs-scratch
	@docker build -f scripts/dockerfiles/Dockerfile.release -t "amazon/amazon-ecs-agent:make" .
	@echo "Built Docker image \"amazon/amazon-ecs-agent:make\""

# 'docker-release' builds the agent from a clean snapshot of the git repo in
# 'RELEASE' mode
docker-release:
	@docker build -f scripts/dockerfiles/Dockerfile.cleanbuild -t "amazon/amazon-ecs-agent-cleanbuild:make" .
	@docker run -v "$(shell pwd)/out:/out" -v "$(shell pwd):/src/amazon-ecs-agent" "amazon/amazon-ecs-agent-cleanbuild:make"

# Release packages our agent into a "scratch" based dockerfile
release: certs docker-release
	@cd scripts && ./create-amazon-ecs-scratch
	@docker build -f scripts/dockerfiles/Dockerfile.release -t "amazon/amazon-ecs-agent:latest" .
	@echo "Built Docker image \"amazon/amazon-ecs-agent:latest\""

gogenerate:
<<<<<<< HEAD
	@cd agent && PATH=$(PATH):$(shell pwd)/scripts go generate ./...
#	@cd agent && GOOS=generate godep go generate ./...
=======
	@cd agent && PATH=$(shell pwd)/scripts/generate:$(PATH) GOOS=generate godep go generate ./...
>>>>>>> 84186916

# We need to bundle certificates with our scratch-based container
certs: misc/certs/ca-certificates.crt
misc/certs/ca-certificates.crt:
	docker build -t "amazon/amazon-ecs-agent-cert-source:make" misc/certs/
	docker run "amazon/amazon-ecs-agent-cert-source:make" cat /etc/ssl/certs/ca-certificates.crt > misc/certs/ca-certificates.crt

short-test: gogenerate
	cd agent && godep go test -short -timeout=25s -v -cover ./...
	@git checkout -- agent/version/version.go

# Run our 'test' registry needed for integ tests
test-registry: netkitten volumes-test
	@./scripts/setup-test-registry

test: test-registry gremlin
	cd agent && godep go test -timeout=120s -v -cover ./...

test-in-docker:
	docker build -f scripts/dockerfiles/Dockerfile.test -t "amazon/amazon-ecs-agent-test:make" .
	# Privileged needed for docker-in-docker so integ tests pass
	docker run -v "$(shell pwd):/go/src/github.com/aws/amazon-ecs-agent" --privileged "amazon/amazon-ecs-agent-test:make"

netkitten:
	cd misc/netkitten; $(MAKE) $(MFLAGS)

volumes-test:
	cd misc/volumes-test; $(MAKE) $(MFLAGS)

gremlin:
	cd misc/gremlin; $(MAKE) $(MFLAGS)

get-deps:
	go get github.com/tools/godep
	go get golang.org/x/tools/cover
<<<<<<< HEAD
	go get golang.org/x/tools/cmd/goimports
	go get code.google.com/p/gomock/gomock
	go get code.google.com/p/gomock/mockgen
	go get golang.org/x/tools/cmd/goimports
=======
	go get code.google.com/p/gomock/mockgen
>>>>>>> 84186916

clean:
	rm -f misc/certs/ca-certificates.crt &> /dev/null
	rm -f out/amazon-ecs-agent &> /dev/null
	rm -rf agent/Godeps/_workspace/pkg/
	cd misc/netkitten; $(MAKE) $(MFLAGS) clean
	cd misc/volumes-test; $(MAKE) $(MFLAGS) clean
	cd misc/gremlin; $(MAKE) $(MFLAGS) clean<|MERGE_RESOLUTION|>--- conflicted
+++ resolved
@@ -52,12 +52,7 @@
 	@echo "Built Docker image \"amazon/amazon-ecs-agent:latest\""
 
 gogenerate:
-<<<<<<< HEAD
-	@cd agent && PATH=$(PATH):$(shell pwd)/scripts go generate ./...
-#	@cd agent && GOOS=generate godep go generate ./...
-=======
 	@cd agent && PATH=$(shell pwd)/scripts/generate:$(PATH) GOOS=generate godep go generate ./...
->>>>>>> 84186916
 
 # We need to bundle certificates with our scratch-based container
 certs: misc/certs/ca-certificates.crt
@@ -93,14 +88,7 @@
 get-deps:
 	go get github.com/tools/godep
 	go get golang.org/x/tools/cover
-<<<<<<< HEAD
-	go get golang.org/x/tools/cmd/goimports
-	go get code.google.com/p/gomock/gomock
 	go get code.google.com/p/gomock/mockgen
-	go get golang.org/x/tools/cmd/goimports
-=======
-	go get code.google.com/p/gomock/mockgen
->>>>>>> 84186916
 
 clean:
 	rm -f misc/certs/ca-certificates.crt &> /dev/null

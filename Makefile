# Copyright 2014-2015 Amazon.com, Inc. or its affiliates. All Rights Reserved.
#
# Licensed under the Apache License, Version 2.0 (the "License"). You
# may not use this file except in compliance with the License. A copy of
# the License is located at
#
# 	http://aws.amazon.com/apache2.0/
#
# or in the "license" file accompanying this file. This file is
# distributed on an "AS IS" BASIS, WITHOUT WARRANTIES OR CONDITIONS OF
# ANY KIND, either express or implied. See the License for the specific
# language governing permissions and limitations under the License.

.PHONY: all gobuild static docker release certs test clean netkitten test-registry gremlin gogenerate

all: docker

# Dynamic go build; useful in that it does not have -a so it won't recompile
# everything every time
gobuild: gogenerate
	@cd agent && godep go build -o ../out/amazon-ecs-agent .
	@git checkout -- agent/version/version.go

# Basic go build
static: gogenerate
	@cd agent && CGO_ENABLED=0 godep go build -installsuffix cgo -a -ldflags '-s' -o ../out/amazon-ecs-agent .
	@git checkout -- agent/version/version.go

# 'build-in-docker' builds the agent within a dockerfile and saves it to the ./out
# directory
build-in-docker:
	@docker build -f scripts/dockerfiles/Dockerfile.build -t "amazon/amazon-ecs-agent-build:make" .
	@docker run -v "$(shell pwd)/out:/out" -v "$(shell pwd):/go/src/github.com/aws/amazon-ecs-agent" "amazon/amazon-ecs-agent-build:make"

# 'docker' builds the agent dockerfile from the current sourcecode tree, dirty
# or not
docker: certs build-in-docker
	@cd scripts && ./create-amazon-ecs-scratch
	@docker build -f scripts/dockerfiles/Dockerfile.release -t "amazon/amazon-ecs-agent:make" .
	@echo "Built Docker image \"amazon/amazon-ecs-agent:make\""

# 'docker-release' builds the agent from a clean snapshot of the git repo in
# 'RELEASE' mode
docker-release:
	@docker build -f scripts/dockerfiles/Dockerfile.cleanbuild -t "amazon/amazon-ecs-agent-cleanbuild:make" .
	@docker run -v "$(shell pwd)/out:/out" -v "$(shell pwd):/src/amazon-ecs-agent" "amazon/amazon-ecs-agent-cleanbuild:make"

# Release packages our agent into a "scratch" based dockerfile
release: certs docker-release
	@cd scripts && ./create-amazon-ecs-scratch
	@docker build -f scripts/dockerfiles/Dockerfile.release -t "amazon/amazon-ecs-agent:latest" .
	@echo "Built Docker image \"amazon/amazon-ecs-agent:latest\""

gogenerate:
<<<<<<< HEAD
	@cd agent && PATH=$(PATH):$(shell pwd)/scripts go generate ./...
=======
	@cd agent && GOOS=generate godep go generate ./...
>>>>>>> ebdc925d

# We need to bundle certificates with our scratch-based container
certs: misc/certs/ca-certificates.crt
misc/certs/ca-certificates.crt:
	docker build -t "amazon/amazon-ecs-agent-cert-source:make" misc/certs/
	docker run "amazon/amazon-ecs-agent-cert-source:make" cat /etc/ssl/certs/ca-certificates.crt > misc/certs/ca-certificates.crt

short-test: gogenerate
	cd agent && godep go test -short -timeout=25s -v -cover ./...
	@git checkout -- agent/version/version.go

# Run our 'test' registry needed for integ tests
test-registry: netkitten volumes-test
	@./scripts/setup-test-registry

test: test-registry gremlin
	cd agent && godep go test -timeout=120s -v -cover ./...

test-in-docker:
	docker build -f scripts/dockerfiles/Dockerfile.test -t "amazon/amazon-ecs-agent-test:make" .
	# Privileged needed for docker-in-docker so integ tests pass
	docker run -v "$(shell pwd):/go/src/github.com/aws/amazon-ecs-agent" --privileged "amazon/amazon-ecs-agent-test:make"

netkitten:
	cd misc/netkitten; $(MAKE) $(MFLAGS)

volumes-test:
	cd misc/volumes-test; $(MAKE) $(MFLAGS)

gremlin:
	cd misc/gremlin; $(MAKE) $(MFLAGS)

get-deps:
	go get github.com/tools/godep
	go get golang.org/x/tools/cover
	go get golang.org/x/tools/cmd/goimports
	go get code.google.com/p/gomock/gomock
	go get code.google.com/p/gomock/mockgen
	go get golang.org/x/tools/cmd/goimports

clean:
	rm -f misc/certs/ca-certificates.crt &> /dev/null
	rm -f out/amazon-ecs-agent &> /dev/null
	rm -rf agent/Godeps/_workspace/pkg/
	cd misc/netkitten; $(MAKE) $(MFLAGS) clean
	cd misc/volumes-test; $(MAKE) $(MFLAGS) clean
	cd misc/gremlin; $(MAKE) $(MFLAGS) clean<|MERGE_RESOLUTION|>--- conflicted
+++ resolved
@@ -52,11 +52,8 @@
 	@echo "Built Docker image \"amazon/amazon-ecs-agent:latest\""
 
 gogenerate:
-<<<<<<< HEAD
 	@cd agent && PATH=$(PATH):$(shell pwd)/scripts go generate ./...
-=======
-	@cd agent && GOOS=generate godep go generate ./...
->>>>>>> ebdc925d
+#	@cd agent && GOOS=generate godep go generate ./...
 
 # We need to bundle certificates with our scratch-based container
 certs: misc/certs/ca-certificates.crt
